--- conflicted
+++ resolved
@@ -23,11 +23,7 @@
   SearchEngine,
   SearchQuery,
 } from '@backstage/plugin-search-common';
-<<<<<<< HEAD
 import { MissingIndexError } from '@backstage/plugin-search-backend-node';
-import { Client } from '@elastic/elasticsearch';
-=======
->>>>>>> e0a99383
 import esb from 'elastic-builder';
 import { isEmpty, isNaN as nan, isNumber } from 'lodash';
 import { v4 as uuid } from 'uuid';
