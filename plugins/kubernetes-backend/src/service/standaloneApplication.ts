--- conflicted
+++ resolved
@@ -54,11 +54,7 @@
   app.use(compression());
   app.use(express.json());
   app.use(requestLoggingHandler());
-<<<<<<< HEAD
-  app.use('/', await createRouter({ logger, config, discovery }));
-=======
-  app.use('/', await createRouter({ logger, config, catalogApi }));
->>>>>>> 74f72e53
+  app.use('/', await createRouter({ logger, config, discovery, catalogApi }));
   app.use(notFoundHandler());
   app.use(errorHandler());
 
